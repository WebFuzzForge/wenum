sudo: required
language: python
services:
  - docker
python:
  - "3.4"
  - "3.5"
  - "3.6"
  - "3.7"
  - "3.8"
before_install:
  - docker-compose -f tests/server_dir/docker-compose.yml up -d
install:
<<<<<<< HEAD
  - pip install coverage 
  - pip install mock
  - pip install netaddr
  - pip install flake8
  - pip install codecov
  - if [[ $TRAVIS_PYTHON_VERSION != '3.4' && $TRAVIS_PYTHON_VERSION != '3.5' ]]; then pip install black; fi
  - python setup.py install
=======
 - make install-dev
 - python setup.py install
  
>>>>>>> 1bba4c39
script:
  - 
  - flake8 src tests
  - coverage run --append -m unittest discover -v -s tests/
  - if [[ $TRAVIS_PYTHON_VERSION == '3.6' && $TRAVIS_BRANCH == 'master' ]]; then codecov; fi
  - if [[ $TRAVIS_PYTHON_VERSION != '3.4' && $TRAVIS_PYTHON_VERSION != '3.5' ]]; then black --check src tests; fi
deploy:
  provider: pypi
  user: x4vi_mendez
  password:
    secure: qE2hD6gyopogdJh6Qs9B1s8LkTLiZ2b4jZzDojDOnhITve2hosOfoi2T/a9JrRxP9xeMJmt7t4B7F6h+qiSdi6fz2CLT8qAG5zJFfk/+ZqIQX3zvhthoG6QS8F4Qk7kNDMuaMOeMF3qtK5oSR/cqBY3Fs7SiF9wmH2OH7XBjFdOhRzs7Y8vVEXfxy6O4wHqXkwa6ZHXfuFPly/aZGj8CwlVF4qT6zQGpOrTAJneUonQGei2qIBGVSMSLGXHxndN3a1/RA0L+J3jZKb7zi6XyqAJvXTa3OqbxwSSEdLlUdzPrjLPuMuArgTgDErgSiDlwbceDwx7TlBJy2VEF2OwQ9KAIQFKkE6Rp/sp38l3Dnriv8gzi7N0sdaSAMDH5n8zvl6xJ5hqOnB+1jfpEiSQmvr7chi3OxpniG0eW9ThgZOSLjGp0TXGSh9P3jAiZPlt1HWmNoiwOuTwjue0Lx0MH2vYW1smHJSM+FMbdCL1GwFMsEmBX+2bFzaniuyUEmM5GBpj66Pa9yULho4FTC00Aumffl2A7gnSinYwLzjIB3zUMWFzZBaijLr8caeTYMnMdccNYxWcU4kE1h584FGtMDAO8IdEwW907ZTn0H/sTrb+lFs+x3H4oLc9i+/9j/K1G3jrKJfcTOuMm4D9df+lcfgRCQzB6RyiHJWlEdGEBrJM=
  distributions: sdist bdist_wheel
  on:
    branch:
      - master
      - /^v.*$/
    tags: true
    python: 3.6
addons:
  apt:
    packages:
    - libcurl4-openssl-dev<|MERGE_RESOLUTION|>--- conflicted
+++ resolved
@@ -11,19 +11,9 @@
 before_install:
   - docker-compose -f tests/server_dir/docker-compose.yml up -d
 install:
-<<<<<<< HEAD
-  - pip install coverage 
-  - pip install mock
-  - pip install netaddr
-  - pip install flake8
-  - pip install codecov
-  - if [[ $TRAVIS_PYTHON_VERSION != '3.4' && $TRAVIS_PYTHON_VERSION != '3.5' ]]; then pip install black; fi
-  - python setup.py install
-=======
  - make install-dev
  - python setup.py install
   
->>>>>>> 1bba4c39
 script:
   - 
   - flake8 src tests
