import pycurl
from io import BytesIO
from threading import Thread, Lock
import itertools
from queue import Queue
import collections

from .exception import FuzzExceptBadOptions, FuzzExceptNetError

from .factories.reqresp_factory import ReqRespRequestFactory

# See https://curl.haxx.se/libcurl/c/libcurl-errors.html
UNRECOVERABLE_PYCURL_EXCEPTIONS = [
    28,  # Operation timeout. The specified time-out period was reached according to the conditions.
    7,  # Failed to connect() to host or proxy.
    6,  # Couldn't resolve host. The given remote host was not resolved.
    5,  # Couldn't resolve proxy. The given proxy host could not be resolved.
]

# Other common pycurl exceptions:
# Exception in perform (35, 'error:0B07C065:x509 certificate routines:X509_STORE_add_cert:cert already in hash table')
# Exception in perform (18, 'SSL read: error:0B07C065:x509 certificate routines:X509_STORE_add_cert:cert already in hash table, errno 11')


class HttpPool:
    HTTPAUTH_BASIC, HTTPAUTH_NTLM, HTTPAUTH_DIGEST = ("basic", "ntlm", "digest")
    newid = itertools.count(0)

    def __init__(self, options):
        self.processed = 0

        self.exit_job = False
        self.mutex_stats = Lock()

        self.m = None
        self.curlh_freelist = []
        self._request_list = collections.deque()
        self.handles = []

        self.ths = None

        self.pool_map = {}

        self.options = options

        self._registered = 0

    def _initialize(self):
        # pycurl Connection pool
        self.m = pycurl.CurlMulti()
        self.handles = []

        for i in range(self.options.get("concurrent")):
            curl_h = pycurl.Curl()
            self.handles.append(curl_h)
            self.curlh_freelist.append(curl_h)

        # create threads
        self.ths = []

        for fn in ("_read_multi_stack",):
            th = Thread(target=getattr(self, fn))
            th.setName(fn)
            self.ths.append(th)
            th.start()

    def job_stats(self):
        with self.mutex_stats:
            dic = {
                "http_processed": self.processed,
<<<<<<< HEAD
                "http_registered": len(self._registered),
=======
                "http_registered": len(self._registered)
>>>>>>> 1bba4c39
            }
        return dic

    # internal http pool control

    def iter_results(self, poolid):
        item = self.pool_map[poolid]["queue"].get()

        if not item:
            return

        yield item

    def _new_pool(self):
        poolid = next(self.newid)
        self.pool_map[poolid] = {}
        self.pool_map[poolid]["queue"] = Queue()
        self.pool_map[poolid]["proxy"] = None

        if self.options.get("proxies"):
            self.pool_map[poolid]["proxy"] = self._get_next_proxy(
                self.options.get("proxies")
            )

        return poolid

    def _prepare_curl_h(self, curl_h, fuzzres, poolid):
<<<<<<< HEAD
        new_curl_h = ReqRespRequestFactory.to_http_object(
            self.options, fuzzres.history, curl_h
        )
        new_curl_h = self._set_extra_options(new_curl_h, fuzzres, poolid)

        new_curl_h.response_queue = (BytesIO(), BytesIO(), fuzzres, poolid)
        new_curl_h.setopt(pycurl.WRITEFUNCTION, new_curl_h.response_queue[0].write)
        new_curl_h.setopt(pycurl.HEADERFUNCTION, new_curl_h.response_queue[1].write)

        return new_curl_h

=======
        new_curl_h = fuzzres.history.to_http_object(curl_h)
        new_curl_h = self._set_extra_options(new_curl_h, fuzzres, poolid)

        new_curl_h.response_queue = ((BytesIO(), BytesIO(), fuzzres, poolid))
        new_curl_h.setopt(pycurl.WRITEFUNCTION, new_curl_h.response_queue[0].write)
        new_curl_h.setopt(pycurl.HEADERFUNCTION, new_curl_h.response_queue[1].write)

        return new_curl_h

>>>>>>> 1bba4c39
    def enqueue(self, fuzzres, poolid):
        if self.exit_job:
            return

        self._request_list.append((fuzzres, poolid))

    def _stop_to_pools(self):
        for p in list(self.pool_map.keys()):
            self.pool_map[p]["queue"].put(None)

    def cleanup(self):
        self.exit_job = True
        for th in self.ths:
            th.join()

    def register(self):
        with self.mutex_stats:
            self._registered += 1

        if not self.pool_map:
            self._initialize()

        return self._new_pool()

    def deregister(self):
        with self.mutex_stats:
            self._registered -= 1

            if self._registered <= 0:
                self.cleanup()

    def _get_next_proxy(self, proxy_list):
        i = 0
        while 1:
            yield proxy_list[i]
            i += 1
            i = i % len(proxy_list)

    def _set_extra_options(self, c, fuzzres, poolid):
        if self.pool_map[poolid]["proxy"]:
            ip, port, ptype = next(self.pool_map[poolid]["proxy"])

            fuzzres.history.wf_proxy = (("%s:%s" % (ip, port)), ptype)

            if ptype == "SOCKS5":
                c.setopt(pycurl.PROXYTYPE, pycurl.PROXYTYPE_SOCKS5)
                c.setopt(pycurl.PROXY, "%s:%s" % (ip, port))
            elif ptype == "SOCKS4":
                c.setopt(pycurl.PROXYTYPE, pycurl.PROXYTYPE_SOCKS4)
                c.setopt(pycurl.PROXY, "%s:%s" % (ip, port))
            elif ptype == "HTTP":
                c.setopt(pycurl.PROXY, "%s:%s" % (ip, port))
            else:
                raise FuzzExceptBadOptions(
                    "Bad proxy type specified, correct values are HTTP, SOCKS4 or SOCKS5."
                )
        else:
            c.setopt(pycurl.PROXY, "")

        mdelay = self.options.get("req_delay")
        if mdelay is not None:
            c.setopt(pycurl.TIMEOUT, mdelay)

        cdelay = self.options.get("conn_delay")
        if cdelay is not None:
            c.setopt(pycurl.CONNECTTIMEOUT, cdelay)

        return c

    def _process_curl_handle(self, curl_h):
        buff_body, buff_header, res, poolid = curl_h.response_queue

        try:
<<<<<<< HEAD
            ReqRespRequestFactory.from_http_object(
                self.options,
                res.history,
                curl_h,
                buff_header.getvalue(),
                buff_body.getvalue(),
            )
=======
            res.history.from_http_object(curl_h, buff_header.getvalue(), buff_body.getvalue())
>>>>>>> 1bba4c39
        except Exception as e:
            self.pool_map[poolid]["queue"].put(res.update(exception=e))
        else:
            # reset type to result otherwise backfeed items will enter an infinite loop
            self.pool_map[poolid]["queue"].put(res.update())
<<<<<<< HEAD

        with self.mutex_stats:
            self.processed += 1

    def _process_curl_should_retry(self, res, errno, poolid):
        if errno not in UNRECOVERABLE_PYCURL_EXCEPTIONS:
            res.history.wf_retries += 1

            if res.history.wf_retries < self.options.get("retries"):
                self._request_list.append((res, poolid))
                return True

        return False

    def _process_curl_handle_error(self, res, errno, errmsg, poolid):
        e = FuzzExceptNetError("Pycurl error %d: %s" % (errno, errmsg))
        res.history.totaltime = 0
        self.pool_map[poolid]["queue"].put(res.update(exception=e))

        with self.mutex_stats:
            self.processed += 1

=======

        with self.mutex_stats:
            self.processed += 1

    def _process_curl_should_retry(self, res, errno, poolid):
        # Usual suspects:

        # Exception in perform (35, 'error:0B07C065:x509 certificate routines:X509_STORE_add_cert:cert already in hash table')
        # Exception in perform (18, 'SSL read: error:0B07C065:x509 certificate routines:X509_STORE_add_cert:cert already in hash table, errno 11')
        # Exception in perform (28, 'Connection time-out')
        # Exception in perform (7, "couldn't connect to host")
        # Exception in perform (6, "Couldn't resolve host 'www.xxx.com'")
        # (28, 'Operation timed out after 20000 milliseconds with 0 bytes received')
        # Exception in perform (28, 'SSL connection timeout')
        # 5 Couldn't resolve proxy 'aaa'

        # retry requests with recoverable errors
        if errno not in [28, 7, 6, 5]:
            res.history.wf_retries += 1

            if res.history.wf_retries < self.options.get("retries"):
                self._request_list.append((res, poolid))
                return True

        return False

    def _process_curl_handle_error(self, res, errno, errmsg, poolid):
        e = FuzzExceptNetError("Pycurl error %d: %s" % (errno, errmsg))
        res.history.totaltime = 0
        self.pool_map[poolid]["queue"].put(res.update(exception=e))

        with self.mutex_stats:
            self.processed += 1

>>>>>>> 1bba4c39
    def _read_multi_stack(self):
        # Check for curl objects which have terminated, and add them to the curlh_freelist
        while not self.exit_job:
            while not self.exit_job:
                ret, num_handles = self.m.perform()
                if ret != pycurl.E_CALL_MULTI_PERFORM:
                    break

            num_q, ok_list, err_list = self.m.info_read()
            for curl_h in ok_list:
                self._process_curl_handle(curl_h)
                self.m.remove_handle(curl_h)
                self.curlh_freelist.append(curl_h)

            for curl_h, errno, errmsg in err_list:
                buff_body, buff_header, res, poolid = curl_h.response_queue

                if not self._process_curl_should_retry(res, errno, poolid):
                    self._process_curl_handle_error(res, errno, errmsg, poolid)

                self.m.remove_handle(curl_h)
                self.curlh_freelist.append(curl_h)

            while self.curlh_freelist and self._request_list:
                curl_h = self.curlh_freelist.pop()
                fuzzres, poolid = self._request_list.popleft()

<<<<<<< HEAD
                self.m.add_handle(self._prepare_curl_h(curl_h, fuzzres, poolid))
=======
                self.m.add_handle(
                    self._prepare_curl_h(curl_h, fuzzres, poolid)
                )
>>>>>>> 1bba4c39

        self._stop_to_pools()

        # cleanup multi stack
        for c in self.handles:
            c.close()
            self.curlh_freelist.append(c)
        self.m.close()<|MERGE_RESOLUTION|>--- conflicted
+++ resolved
@@ -68,11 +68,7 @@
         with self.mutex_stats:
             dic = {
                 "http_processed": self.processed,
-<<<<<<< HEAD
                 "http_registered": len(self._registered),
-=======
-                "http_registered": len(self._registered)
->>>>>>> 1bba4c39
             }
         return dic
 
@@ -100,7 +96,6 @@
         return poolid
 
     def _prepare_curl_h(self, curl_h, fuzzres, poolid):
-<<<<<<< HEAD
         new_curl_h = ReqRespRequestFactory.to_http_object(
             self.options, fuzzres.history, curl_h
         )
@@ -112,17 +107,6 @@
 
         return new_curl_h
 
-=======
-        new_curl_h = fuzzres.history.to_http_object(curl_h)
-        new_curl_h = self._set_extra_options(new_curl_h, fuzzres, poolid)
-
-        new_curl_h.response_queue = ((BytesIO(), BytesIO(), fuzzres, poolid))
-        new_curl_h.setopt(pycurl.WRITEFUNCTION, new_curl_h.response_queue[0].write)
-        new_curl_h.setopt(pycurl.HEADERFUNCTION, new_curl_h.response_queue[1].write)
-
-        return new_curl_h
-
->>>>>>> 1bba4c39
     def enqueue(self, fuzzres, poolid):
         if self.exit_job:
             return
@@ -196,7 +180,6 @@
         buff_body, buff_header, res, poolid = curl_h.response_queue
 
         try:
-<<<<<<< HEAD
             ReqRespRequestFactory.from_http_object(
                 self.options,
                 res.history,
@@ -204,15 +187,11 @@
                 buff_header.getvalue(),
                 buff_body.getvalue(),
             )
-=======
-            res.history.from_http_object(curl_h, buff_header.getvalue(), buff_body.getvalue())
->>>>>>> 1bba4c39
         except Exception as e:
             self.pool_map[poolid]["queue"].put(res.update(exception=e))
         else:
             # reset type to result otherwise backfeed items will enter an infinite loop
             self.pool_map[poolid]["queue"].put(res.update())
-<<<<<<< HEAD
 
         with self.mutex_stats:
             self.processed += 1
@@ -235,42 +214,6 @@
         with self.mutex_stats:
             self.processed += 1
 
-=======
-
-        with self.mutex_stats:
-            self.processed += 1
-
-    def _process_curl_should_retry(self, res, errno, poolid):
-        # Usual suspects:
-
-        # Exception in perform (35, 'error:0B07C065:x509 certificate routines:X509_STORE_add_cert:cert already in hash table')
-        # Exception in perform (18, 'SSL read: error:0B07C065:x509 certificate routines:X509_STORE_add_cert:cert already in hash table, errno 11')
-        # Exception in perform (28, 'Connection time-out')
-        # Exception in perform (7, "couldn't connect to host")
-        # Exception in perform (6, "Couldn't resolve host 'www.xxx.com'")
-        # (28, 'Operation timed out after 20000 milliseconds with 0 bytes received')
-        # Exception in perform (28, 'SSL connection timeout')
-        # 5 Couldn't resolve proxy 'aaa'
-
-        # retry requests with recoverable errors
-        if errno not in [28, 7, 6, 5]:
-            res.history.wf_retries += 1
-
-            if res.history.wf_retries < self.options.get("retries"):
-                self._request_list.append((res, poolid))
-                return True
-
-        return False
-
-    def _process_curl_handle_error(self, res, errno, errmsg, poolid):
-        e = FuzzExceptNetError("Pycurl error %d: %s" % (errno, errmsg))
-        res.history.totaltime = 0
-        self.pool_map[poolid]["queue"].put(res.update(exception=e))
-
-        with self.mutex_stats:
-            self.processed += 1
-
->>>>>>> 1bba4c39
     def _read_multi_stack(self):
         # Check for curl objects which have terminated, and add them to the curlh_freelist
         while not self.exit_job:
@@ -298,13 +241,7 @@
                 curl_h = self.curlh_freelist.pop()
                 fuzzres, poolid = self._request_list.popleft()
 
-<<<<<<< HEAD
                 self.m.add_handle(self._prepare_curl_h(curl_h, fuzzres, poolid))
-=======
-                self.m.add_handle(
-                    self._prepare_curl_h(curl_h, fuzzres, poolid)
-                )
->>>>>>> 1bba4c39
 
         self._stop_to_pools()
 
